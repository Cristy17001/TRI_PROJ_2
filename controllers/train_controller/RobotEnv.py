import gymnasium as gym
from gymnasium import spaces
import numpy as np
from controller import Supervisor
import sys

# Constantes globais mais focadas
TIME_STEP = 64
MAX_SPEED = 4.0
COLLISION_THRESHOLD = 0.08
MIN_INITIAL_DISTANCE = 0.3
SPAWN_RANGE = 0.9
<<<<<<< HEAD
=======
MAX_ACCEL = 1.0

# Constantes de recompensa simplificadas
GOAL_REWARD = 500.0
WALL_PENALTY = -100.0
STEP_PENALTY = -0.05  # Penalização leve por passo para incentivar eficiência
>>>>>>> 610567a9

class RobotEnv(gym.Env):
    def __init__(self, verbose=True):
        super(RobotEnv, self).__init__()
        
        self.verbose = verbose
<<<<<<< HEAD

=======
>>>>>>> 610567a9
        self.supervisor = Supervisor()
        self.left_motor = self.supervisor.getDevice("left wheel motor")
        self.right_motor = self.supervisor.getDevice("right wheel motor")
        self.gps = self.supervisor.getDevice("gps")
        self.imu = self.supervisor.getDevice("inertial unit")
        
        self.left_motor.setPosition(float("inf"))
        self.right_motor.setPosition(float("inf"))
        self.gps.enable(TIME_STEP)
        self.imu.enable(TIME_STEP)

        self.robot_node = self.supervisor.getSelf()
        self.robot_translation = self.robot_node.getField("translation")
        self.star_node = self.supervisor.getFromDef("Star")
        self.star_translation = self.star_node.getField("translation")
        self.prev_dist = None  # To track starting distance from target
        
        self.action_space = spaces.Box(low=-1.0, high=1.0, shape=(2,), dtype=np.float32)
        self.observation_space = spaces.Box(low=-np.inf, high=np.inf, shape=(6,), dtype=np.float32)
        
        self.previous_distance = None
        self.reset()
    
    def log(self, message):
        """Helper method to print messages only when verbose is True"""
        if self.verbose:
            print(message)
    
    def reset(self, *, seed=None, options=None):
        super().reset(seed=seed)
        
<<<<<<< HEAD
=======
        # Spawn aleatório mais eficiente
>>>>>>> 610567a9
        while True:
            robot_x = np.random.uniform(-SPAWN_RANGE, SPAWN_RANGE)
            robot_y = np.random.uniform(-SPAWN_RANGE, SPAWN_RANGE)
            star_x = np.random.uniform(-SPAWN_RANGE, SPAWN_RANGE)
            star_y = np.random.uniform(-SPAWN_RANGE, SPAWN_RANGE)
            
            # Cálculo único de distância
            dx, dy = star_x - robot_x, star_y - robot_y
            initial_distance = np.sqrt(dx*dx + dy*dy)
            
            if initial_distance >= MIN_INITIAL_DISTANCE:
                break

        self.robot_translation.setSFVec3f([robot_x, robot_y, 0])
        self.robot_node.resetPhysics()
<<<<<<< HEAD

        self.star_translation.setSFVec3f([star_x, star_y, 0.03])
        self.star_node.resetPhysics()

        initial_distance = np.linalg.norm([star_x - robot_x, star_y - robot_y])
        half_max_linear_speed = 0.5 * MAX_SPEED * 0.02
        self.time_limit = int(2 * (initial_distance / half_max_linear_speed) * 1000 / TIME_STEP)
        self.step_count = 0
        
        if self.verbose:
            print(f"[RESET] Robô em (x={robot_x:.2f}, y={robot_y:.2f}), Estrela em (x={star_x:.2f}, y={star_y:.2f})")
            print(f"[RESET] Distância inicial: {initial_distance:.2f}, Limite de tempo: {self.time_limit} passos")
=======
        
        self.star_translation.setSFVec3f([star_x, star_y, 0.03])
        self.star_node.resetPhysics()

        # Cálculo otimizado de time_limit
        self.initial_distance = initial_distance
        half_max_linear_speed = 0.5 * MAX_SPEED * 0.02
        self.time_limit = int(4 * (initial_distance / half_max_linear_speed) * 1000 / TIME_STEP)
        self.step_count = 0
        
        self.log(f"[RESET] Robô: ({robot_x:.2f}, {robot_y:.2f}), Estrela: ({star_x:.2f}, {star_y:.2f}), "
              f"Dist: {initial_distance:.2f}, Tempo: {self.time_limit}")
>>>>>>> 610567a9
        
        self.previous_distance = initial_distance
        
        # Avançar simulação antes de começar
        for _ in range(10):
            self.supervisor.step(TIME_STEP)
        
<<<<<<< HEAD
        obs = self._get_obs()
        pos_x, pos_y, normalized_yaw, dist, star_x, star_y = obs
        self.prev_dist = dist
        info = {}
        return obs, info
=======
        return self._get_obs(), {}
>>>>>>> 610567a9

    def _get_obs(self):
        pos = self.gps.getValues()
<<<<<<< HEAD
        orientation = self.imu.getRollPitchYaw()[2]
        normalized_orientation = orientation / np.pi
=======
        yaw = self.imu.getRollPitchYaw()[2]  # Mais eficiente que indexar toda array
        normalized_yaw = yaw / np.pi
>>>>>>> 610567a9
        
        star_pos = self.star_node.getPosition()
        
<<<<<<< HEAD
        return np.array([pos[0], pos[1], normalized_orientation, dist, star_pos[0], star_pos[1]], dtype=np.float32)

    def _normalize_action(self, action):
        action = np.clip(action, -1.0, 1.0)
        left, right = action

        if left * right < 0:
            if abs(left) < abs(right):
                left = 0.0
            else:
                right = 0.0
        return np.array([left, right], dtype=np.float32)

    def step(self, action):
        action = self._normalize_action(action)

        # Apply motor velocities
        left_speed = action[0] * MAX_SPEED
        right_speed = action[1] * MAX_SPEED
=======
        # Cálculo direto e eficiente de distância
        dx, dy = pos[0] - star_pos[0], pos[1] - star_pos[1]
        dist = np.sqrt(dx*dx + dy*dy)
        
        return np.array([pos[0], pos[1], normalized_yaw, dist, star_pos[0], star_pos[1]], dtype=np.float32)

    def step(self, action):
        # Calcular velocidades alvo
        target_left_speed = action[0] * MAX_SPEED
        target_right_speed = action[1] * MAX_SPEED
        
        # Limitar aceleração
        current_left_speed = self.left_motor.getVelocity()
        current_right_speed = self.right_motor.getVelocity()
        
        # Aplicar aceleração limitada (cálculos simplificados)
        delta_left = target_left_speed - current_left_speed
        delta_right = target_right_speed - current_right_speed
        
        left_speed = current_left_speed
        if delta_left > MAX_ACCEL:
            left_speed += MAX_ACCEL
        elif delta_left < -MAX_ACCEL:
            left_speed -= MAX_ACCEL
        else:
            left_speed = target_left_speed
            
        right_speed = current_right_speed
        if delta_right > MAX_ACCEL:
            right_speed += MAX_ACCEL
        elif delta_right < -MAX_ACCEL:
            right_speed -= MAX_ACCEL
        else:
            right_speed = target_right_speed
        
        # Aplicar velocidades e avançar simulação
>>>>>>> 610567a9
        self.left_motor.setVelocity(left_speed)
        self.right_motor.setVelocity(right_speed)
        self.supervisor.step(TIME_STEP)

<<<<<<< HEAD
        # Get updated observations
        obs = self._get_obs()
        pos_x, pos_y, normalized_yaw, dist, star_x, star_y = obs
        yaw = normalized_yaw * np.pi
        
        # Initialize reward
        reward = 0.0
        terminated = False
        truncated = False
        
        # --- Distance improvement reward ---
        if self.prev_dist is None:
            self.prev_dist = dist
        delta_dist = self.prev_dist - dist
        distance_reward = delta_dist * 100  # Scale factor
        reward += distance_reward
        self.prev_dist = dist  # Update for next step
        
        # --- Proximity bonus ---
        proximity_bonus = (1.0 / (dist + 1e-5)) * 2.0
        reward += proximity_bonus
        
        # --- Alignment bonus ---
        vec_to_star = np.array([star_x - pos_x, star_y - pos_y])
        vec_to_star_norm = vec_to_star / (np.linalg.norm(vec_to_star) + 1e-8)
        robot_dir = np.array([np.cos(yaw), np.sin(yaw)])
        alignment = np.dot(robot_dir, vec_to_star_norm)
        
        alignment_bonus = 0.0
        if alignment > 0.7:
            alignment_bonus = 5.0 * alignment
        elif alignment < -0.7:
            alignment_bonus = 2.5 * abs(alignment)
        reward += alignment_bonus
        
        # --- Rotation penalty ---
        rotation_penalty = 0.0
        if alignment > 0.9:
            # If already well-aligned, penalize unnecessary rotation
            rotation_amount = abs(action[0] - action[1])
            if rotation_amount > 0.2:
                rotation_penalty = -5.0 * rotation_amount
        reward += rotation_penalty
        
        # --- Terminal conditions ---
=======
        # Obter observação após ação
        obs = self._get_obs()
        pos_x, pos_y, normalized_yaw, dist, star_x, star_y = obs

        # --- Sistema de Recompensas Simplificado ---
        reward = STEP_PENALTY  # Penalização pequena por passo
        terminated = False
        truncated = False
        
        # 1. Calcular ângulo para a estrela (normalizado para [-1,1])
        target_angle = np.arctan2(star_y - pos_y, star_x - pos_x) / np.pi
        
        # 2. Calcular diferença de ângulo (valor entre 0 e 1, onde 0 = perfeito)
        angle_diff = abs(normalized_yaw - target_angle)
        if angle_diff > 1.0:
            angle_diff = 2.0 - angle_diff
        angle_diff_normalized = angle_diff / 1.0  # Normalizar para [0,1]
        
        # 3. Calcular progresso na distância
        distance_reduction = self.previous_distance - dist
        self.previous_distance = dist
        
        # 4. Componente principal: Recompensa Shaping (combinação de orientação e progresso)
        # - Orientação perfeita (0°) = 1.0, pior orientação (180°) = 0.0
        orientation_factor = 1.0 - angle_diff_normalized
        
        # Recompensa principal: Progresso ponderado pela qualidade da orientação
        # - Isso naturalmente incentiva primeiro orientar-se e depois mover-se
        main_reward = distance_reduction * 150.0 * (0.2 + 0.8 * orientation_factor)
        reward += main_reward
        
        # 5. Recompensa auxiliar por movimento eficiente (linha reta quando bem orientado)
        motor_diff = abs(left_speed - right_speed) / (2 * MAX_SPEED)
        if orientation_factor > 0.9:  # Bem orientado (< 18°)
            # Incentiva movimento em linha reta quando bem alinhado
            straight_reward = (1.0 - motor_diff) * 5.0 * (distance_reduction > 0)
            reward += straight_reward
            
            if distance_reduction > 0.001:  # Progresso significativo
                # Prints reduzidos apenas para feedback importante
                self.log(f"[+] Bom progresso: {distance_reduction:.4f}, ângulo: {angle_diff*180:.1f}°")
        
        # 6. Verificar conclusão do episódio
        # Alcançou o objetivo
>>>>>>> 610567a9
        if dist < COLLISION_THRESHOLD:
            reward += GOAL_REWARD
            terminated = True
<<<<<<< HEAD
            if self.verbose:
                print("[STEP] ⭐ Alcançou a estrela!")

        if abs(pos_x) >= 0.95 or abs(pos_y) >= 0.95:
            reward -= 100.0
            terminated = True
            if self.verbose:
                print("[STEP] 🚧 Colidiu com a parede!")

        # --- Debug logging ---
        if self.verbose:
            print(f"[STEP] Posição (x={pos_x:.2f}, y={pos_y:.2f}), Yaw: {yaw:.2f}")
            print(f"[STEP] Distância até à estrela: {dist:.2f}")
            print(f"[STEP] Estrela em (x={star_x:.2f}, y={star_y:.2f})")
            print(f"[STEP] Alinhamento (cosθ): {alignment:.2f}")
            print(f"[STEP] Reward final: {reward:.2f}\n")

        info = {}
        return obs, reward, terminated, truncated, info

=======
            self.log("[✓] Objetivo alcançado!")
        
        # Colisão com parede
        if abs(pos_x) >= 0.95 or abs(pos_y) >= 0.95:
            reward += WALL_PENALTY
            terminated = True
            self.log("[✗] Colisão com parede!")
        
        # Limite de tempo
        self.step_count += 1
        if self.step_count >= self.time_limit:
            truncated = True
            
            # Penalidade se terminou mais longe do que começou
            if dist > self.initial_distance:
                reward -= 50.0
                self.log(f"[!] Tempo esgotado - Terminou mais longe: {dist:.2f} > {self.initial_distance:.2f}")
            else:
                self.log(f"[!] Tempo esgotado - Progresso: {(1 - dist/self.initial_distance)*100:.1f}%")
        
        # Print reduzido a cada 10 passos para não sobrecarregar
        if self.step_count % 10 == 0:
            self.log(f"[i] Dist: {dist:.3f}, Reward: {reward:.2f}")
            
        return obs, reward, terminated, truncated, {}
>>>>>>> 610567a9
<|MERGE_RESOLUTION|>--- conflicted
+++ resolved
@@ -10,25 +10,18 @@
 COLLISION_THRESHOLD = 0.08
 MIN_INITIAL_DISTANCE = 0.3
 SPAWN_RANGE = 0.9
-<<<<<<< HEAD
-=======
 MAX_ACCEL = 1.0
 
 # Constantes de recompensa simplificadas
 GOAL_REWARD = 500.0
 WALL_PENALTY = -100.0
 STEP_PENALTY = -0.05  # Penalização leve por passo para incentivar eficiência
->>>>>>> 610567a9
 
 class RobotEnv(gym.Env):
     def __init__(self, verbose=True):
         super(RobotEnv, self).__init__()
         
         self.verbose = verbose
-<<<<<<< HEAD
-
-=======
->>>>>>> 610567a9
         self.supervisor = Supervisor()
         self.left_motor = self.supervisor.getDevice("left wheel motor")
         self.right_motor = self.supervisor.getDevice("right wheel motor")
@@ -60,10 +53,7 @@
     def reset(self, *, seed=None, options=None):
         super().reset(seed=seed)
         
-<<<<<<< HEAD
-=======
         # Spawn aleatório mais eficiente
->>>>>>> 610567a9
         while True:
             robot_x = np.random.uniform(-SPAWN_RANGE, SPAWN_RANGE)
             robot_y = np.random.uniform(-SPAWN_RANGE, SPAWN_RANGE)
@@ -79,20 +69,6 @@
 
         self.robot_translation.setSFVec3f([robot_x, robot_y, 0])
         self.robot_node.resetPhysics()
-<<<<<<< HEAD
-
-        self.star_translation.setSFVec3f([star_x, star_y, 0.03])
-        self.star_node.resetPhysics()
-
-        initial_distance = np.linalg.norm([star_x - robot_x, star_y - robot_y])
-        half_max_linear_speed = 0.5 * MAX_SPEED * 0.02
-        self.time_limit = int(2 * (initial_distance / half_max_linear_speed) * 1000 / TIME_STEP)
-        self.step_count = 0
-        
-        if self.verbose:
-            print(f"[RESET] Robô em (x={robot_x:.2f}, y={robot_y:.2f}), Estrela em (x={star_x:.2f}, y={star_y:.2f})")
-            print(f"[RESET] Distância inicial: {initial_distance:.2f}, Limite de tempo: {self.time_limit} passos")
-=======
         
         self.star_translation.setSFVec3f([star_x, star_y, 0.03])
         self.star_node.resetPhysics()
@@ -105,7 +81,6 @@
         
         self.log(f"[RESET] Robô: ({robot_x:.2f}, {robot_y:.2f}), Estrela: ({star_x:.2f}, {star_y:.2f}), "
               f"Dist: {initial_distance:.2f}, Tempo: {self.time_limit}")
->>>>>>> 610567a9
         
         self.previous_distance = initial_distance
         
@@ -113,49 +88,15 @@
         for _ in range(10):
             self.supervisor.step(TIME_STEP)
         
-<<<<<<< HEAD
-        obs = self._get_obs()
-        pos_x, pos_y, normalized_yaw, dist, star_x, star_y = obs
-        self.prev_dist = dist
-        info = {}
-        return obs, info
-=======
         return self._get_obs(), {}
->>>>>>> 610567a9
 
     def _get_obs(self):
         pos = self.gps.getValues()
-<<<<<<< HEAD
-        orientation = self.imu.getRollPitchYaw()[2]
-        normalized_orientation = orientation / np.pi
-=======
         yaw = self.imu.getRollPitchYaw()[2]  # Mais eficiente que indexar toda array
         normalized_yaw = yaw / np.pi
->>>>>>> 610567a9
         
         star_pos = self.star_node.getPosition()
         
-<<<<<<< HEAD
-        return np.array([pos[0], pos[1], normalized_orientation, dist, star_pos[0], star_pos[1]], dtype=np.float32)
-
-    def _normalize_action(self, action):
-        action = np.clip(action, -1.0, 1.0)
-        left, right = action
-
-        if left * right < 0:
-            if abs(left) < abs(right):
-                left = 0.0
-            else:
-                right = 0.0
-        return np.array([left, right], dtype=np.float32)
-
-    def step(self, action):
-        action = self._normalize_action(action)
-
-        # Apply motor velocities
-        left_speed = action[0] * MAX_SPEED
-        right_speed = action[1] * MAX_SPEED
-=======
         # Cálculo direto e eficiente de distância
         dx, dy = pos[0] - star_pos[0], pos[1] - star_pos[1]
         dist = np.sqrt(dx*dx + dy*dy)
@@ -192,58 +133,10 @@
             right_speed = target_right_speed
         
         # Aplicar velocidades e avançar simulação
->>>>>>> 610567a9
         self.left_motor.setVelocity(left_speed)
         self.right_motor.setVelocity(right_speed)
         self.supervisor.step(TIME_STEP)
 
-<<<<<<< HEAD
-        # Get updated observations
-        obs = self._get_obs()
-        pos_x, pos_y, normalized_yaw, dist, star_x, star_y = obs
-        yaw = normalized_yaw * np.pi
-        
-        # Initialize reward
-        reward = 0.0
-        terminated = False
-        truncated = False
-        
-        # --- Distance improvement reward ---
-        if self.prev_dist is None:
-            self.prev_dist = dist
-        delta_dist = self.prev_dist - dist
-        distance_reward = delta_dist * 100  # Scale factor
-        reward += distance_reward
-        self.prev_dist = dist  # Update for next step
-        
-        # --- Proximity bonus ---
-        proximity_bonus = (1.0 / (dist + 1e-5)) * 2.0
-        reward += proximity_bonus
-        
-        # --- Alignment bonus ---
-        vec_to_star = np.array([star_x - pos_x, star_y - pos_y])
-        vec_to_star_norm = vec_to_star / (np.linalg.norm(vec_to_star) + 1e-8)
-        robot_dir = np.array([np.cos(yaw), np.sin(yaw)])
-        alignment = np.dot(robot_dir, vec_to_star_norm)
-        
-        alignment_bonus = 0.0
-        if alignment > 0.7:
-            alignment_bonus = 5.0 * alignment
-        elif alignment < -0.7:
-            alignment_bonus = 2.5 * abs(alignment)
-        reward += alignment_bonus
-        
-        # --- Rotation penalty ---
-        rotation_penalty = 0.0
-        if alignment > 0.9:
-            # If already well-aligned, penalize unnecessary rotation
-            rotation_amount = abs(action[0] - action[1])
-            if rotation_amount > 0.2:
-                rotation_penalty = -5.0 * rotation_amount
-        reward += rotation_penalty
-        
-        # --- Terminal conditions ---
-=======
         # Obter observação após ação
         obs = self._get_obs()
         pos_x, pos_y, normalized_yaw, dist, star_x, star_y = obs
@@ -288,32 +181,9 @@
         
         # 6. Verificar conclusão do episódio
         # Alcançou o objetivo
->>>>>>> 610567a9
         if dist < COLLISION_THRESHOLD:
             reward += GOAL_REWARD
             terminated = True
-<<<<<<< HEAD
-            if self.verbose:
-                print("[STEP] ⭐ Alcançou a estrela!")
-
-        if abs(pos_x) >= 0.95 or abs(pos_y) >= 0.95:
-            reward -= 100.0
-            terminated = True
-            if self.verbose:
-                print("[STEP] 🚧 Colidiu com a parede!")
-
-        # --- Debug logging ---
-        if self.verbose:
-            print(f"[STEP] Posição (x={pos_x:.2f}, y={pos_y:.2f}), Yaw: {yaw:.2f}")
-            print(f"[STEP] Distância até à estrela: {dist:.2f}")
-            print(f"[STEP] Estrela em (x={star_x:.2f}, y={star_y:.2f})")
-            print(f"[STEP] Alinhamento (cosθ): {alignment:.2f}")
-            print(f"[STEP] Reward final: {reward:.2f}\n")
-
-        info = {}
-        return obs, reward, terminated, truncated, info
-
-=======
             self.log("[✓] Objetivo alcançado!")
         
         # Colisão com parede
@@ -338,5 +208,4 @@
         if self.step_count % 10 == 0:
             self.log(f"[i] Dist: {dist:.3f}, Reward: {reward:.2f}")
             
-        return obs, reward, terminated, truncated, {}
->>>>>>> 610567a9
+        return obs, reward, terminated, truncated, {}